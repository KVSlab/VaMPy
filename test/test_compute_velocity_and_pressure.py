import sys
from os import path

sys.path.append("..")
sys.path.append("../automatedPostProcessing")

from automatedPostProcessing.compute_velocity_and_pressure import compute_velocity_and_pressure


def test_compute_velocity_and_pressure():
    # Path to test results and params
    results_path = "test_results/1/Solutions"
<<<<<<< HEAD
    dt = 0.951
    velocity_degree = 1
    pressure_degree = 1

    # Run post-processing
    compute_velocity_and_pressure(results_path, dt, velocity_degree, pressure_degree)
=======
    dt = 0.0951
    step = 1

    # Run post-processing
    compute_velocity_and_pressure(results_path, dt, velocity_degree=1, pressure_degree=1, step=step)
>>>>>>> e150eba0

    # Check that output files exist
    metric_names = ["velocity", "pressure"]

    for name in metric_names:
        xdmf_path = path.join(results_path, "{}.xdmf".format(name))
        h5_path = path.join(results_path, "{}.h5".format(name))
        assert path.exists(xdmf_path) and path.exists(h5_path)
        assert path.getsize(xdmf_path) > 0
        assert path.getsize(h5_path) > 0


if __name__ == "__main__":
    test_compute_velocity_and_pressure()<|MERGE_RESOLUTION|>--- conflicted
+++ resolved
@@ -10,20 +10,13 @@
 def test_compute_velocity_and_pressure():
     # Path to test results and params
     results_path = "test_results/1/Solutions"
-<<<<<<< HEAD
     dt = 0.951
     velocity_degree = 1
     pressure_degree = 1
-
-    # Run post-processing
-    compute_velocity_and_pressure(results_path, dt, velocity_degree, pressure_degree)
-=======
-    dt = 0.0951
     step = 1
 
     # Run post-processing
-    compute_velocity_and_pressure(results_path, dt, velocity_degree=1, pressure_degree=1, step=step)
->>>>>>> e150eba0
+    compute_velocity_and_pressure(results_path, dt, velocity_degree, pressure_degree, step)
 
     # Check that output files exist
     metric_names = ["velocity", "pressure"]
