--- conflicted
+++ resolved
@@ -44,23 +44,6 @@
 $ vampy-mesh -i models/artery/artery.vtp -c 1.3 --scaling-factor 1000
 ```
 
-<<<<<<< HEAD
-=======
-## Mething method
-
-There are currently three meshing methods to chose between, which determine the local mesh density. The methods are
-selected throught command line argument `--meshing-method` (`-m`), and can be set to either `constant`, `diameter`,
-or `curvature`. By default, the `diameter` method is selected. The three methods are further examined in the [artery tutorial](tutorial:artery).
-
-## Refinement
-
-Mesh generation may be performed with refinement of a particlar region. To manually refine a region on a geometry, the
-user may provide the `--refine-region` flag, or `-r` for short. In addition, the user may provide
-the `--region-points` (`-rp`) argument, followed by three numbers representing the $x, y$, and $z$ coordinates of a
-point on the surface to be refined. If the point is located slightly off the surface, it will stick to the closest
-surface point. And example of this feature is shown in the [atrium tutorial](tutorial:atrium).
-
->>>>>>> d4dfc4cd
 ## Smoothing
 
 It may be necessary to smooth the input model in order to improve the quality of the mesh. In VaMPy, we have included
@@ -69,8 +52,9 @@
 Taubin smoothing, the user may select the number of smoothing iterations, controlled by
 the `--smoothing-iterations` (`-si`)
 argument. Similarly, the intensity of the Voronoi diagram smoothing method may be controlled by
-the `--smoothing-factor` (`-sf`) argument, which ranges between 0 and 1, corresponding to 0 and 100\%, respectively. By default, no smoothing is performed. To
-perform Laplacian smoothing using the artery model, we may run the following command:
+the `--smoothing-factor` (`-sf`) argument, which ranges between 0 and 1, corresponding to 0 and 100\%, respectively. By
+default, no smoothing is performed. To perform Laplacian smoothing using the artery model, we may run the following
+command:
 
 ``` console
 $ vampy-mesh -i models/artery/artery.vtp -c 1.3 --smoothing-method laplace -si 800
@@ -148,4 +132,5 @@
 
 There are currently three meshing methods to chose between, which determine the local mesh density. The methods are
 selected throught command line argument `--meshing-method` (`-m`), and can be set to either `constant`, `diameter`,
-or `curvature`. The three methods are further examined in the [artery tutorial](tutorial:artery).+or `curvature`. By default, the `diameter` method is selected. The three methods are further examined in
+the [artery tutorial](tutorial:artery).