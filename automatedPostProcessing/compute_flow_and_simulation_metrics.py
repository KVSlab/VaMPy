--- conflicted
+++ resolved
@@ -8,11 +8,7 @@
 
 
 def compute_flow_and_simulation_metrics(folder, nu, dt, velocity_degree, T, times_to_average, save_frequency,
-<<<<<<< HEAD
-                                        start_cycle, average_over_cycles):
-=======
-                                        start_cycle, step):
->>>>>>> e150eba0
+                                        start_cycle, step, average_over_cycles):
     """
     Computes several flow field characteristics
     for velocity field stored at 'folder' location
@@ -27,11 +23,8 @@
         times_to_average (list): Times during cardiac cycle to average, in interval [0,T)
         save_frequency (int): Frequency that velocity has been stored
         start_cycle (int): Determines which cardiac cycle to start from for post-processing
-<<<<<<< HEAD
-        cycles_to_average (list): Cycles that are to be average over.
-=======
         step (int): Step size determining number of times data is sampled
->>>>>>> e150eba0
+        average_over_cycles (bool): Averages over cardiac cycles if True
     """
     # File paths
     file_path_u = path.join(folder, "u.h5")
@@ -466,7 +459,7 @@
     # Get names
     names = []
     for i in range(num_files):
-        
+
         index = start + i * step
         if data_file.has_dataset(vector_filename % index):
             names.append(vector_filename % index)
@@ -525,12 +518,6 @@
 
 
 if __name__ == '__main__':
-<<<<<<< HEAD
-    folder, nu, _, dt, velocity_degree, _, _, T, save_frequency, times_to_average, start_cycle, average_over_cycles \
-        = read_command_line()
-
-=======
-    folder, nu, _, dt, velocity_degree, _, _, T, save_frequency, times_to_average, start_cycle,step= read_command_line()
->>>>>>> e150eba0
+    folder, nu, _, dt, velocity_degree, _, _, T, save_frequency, times_to_average, start_cycle, step, average_over_cycles = read_command_line()
     compute_flow_and_simulation_metrics(folder, nu, dt, velocity_degree, T, times_to_average, save_frequency,
-                                        start_cycle, average_over_cycles)+                                        start_cycle, step, average_over_cycles)