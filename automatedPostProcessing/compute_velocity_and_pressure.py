--- conflicted
+++ resolved
@@ -94,10 +94,5 @@
 
 
 if __name__ == '__main__':
-<<<<<<< HEAD
-    folder, _, _, dt, velocity_degree, pressure_degree, _, _, _, _, _, _ = read_command_line()
-    compute_velocity_and_pressure(folder, dt, velocity_degree, pressure_degree)
-=======
-    folder, _, _, dt, velocity_degree, pressure_degree, _, _, _, _, _, step = read_command_line()
-    compute_velocity_and_pressure(folder, dt, velocity_degree, pressure_degree, step)
->>>>>>> e150eba0
+    folder, _, _, dt, velocity_degree, pressure_degree, _, _, _, _, _, step, _ = read_command_line()
+    compute_velocity_and_pressure(folder, dt, velocity_degree, pressure_degree, step)