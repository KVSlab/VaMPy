--- conflicted
+++ resolved
@@ -15,20 +15,13 @@
     """Read arguments from commandline"""
     parser = ArgumentParser()
 
-<<<<<<< HEAD
     parser.add_argument('--case', type=str, default="simulation/results_folder/1/Solutions",
                         help="Path to simulation results", metavar="PATH")
-    parser.add_argument('--nu', type=float, default=3.3018e-3, help="Viscosity used in simulation")
-    parser.add_argument('--dt', type=float, default=0.0951, help="Time step of simulation")
-=======
-    parser.add_argument('--case', type=str, default="/results_folder/1/VTK", help="Path to simulation results",
-                        metavar="PATH")
     parser.add_argument('--nu', type=float, default=3.3018e-3,
                         help="Kinematic viscosity used in simulation, measured in [mm^2/ms]")
     parser.add_argument('--rho', type=float, default=1060,
                         help="Fluid density used in simulation, measured in [kg/m^3]")
     parser.add_argument('--dt', type=float, default=0.0951, help="Time step of simulation, measured in [ms]")
->>>>>>> 9d739a97
     parser.add_argument('--velocity-degree', type=int, default=1, help="Degree of velocity element")
     parser.add_argument('--no-of-cycles', type=float, default=1, help="Number of cardiac cycles")
 
