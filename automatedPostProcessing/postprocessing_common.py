--- conflicted
+++ resolved
@@ -69,12 +69,6 @@
                         default=[],
                         nargs="+",
                         help="Time(s) during cardiac cycle to average, in the interval [0,T). Measured in [ms].")
-<<<<<<< HEAD
-    parser.add_argument('--average-over-cycles', type=str2bool, default=False,
-                        help="Computes average over all cycles if True.")
-    parser.add_argument('--start-cycle', type=int, default=2,
-                        help="Start post-processing from this cardiac cycle. Default is starting from the second cycle")
-=======
 
     parser.add_argument('-sc', '--start-cycle',
                         type=int,
@@ -85,16 +79,18 @@
                         type=int,
                         default=1,
                         help="Step size that determines how many times data is sampled.")
->>>>>>> e150eba0
+
+    parser.add_argument('-ac', '--average-over-cycles',
+                        type=str2bool,
+                        default=False,
+                        help="Computes average over all cycles if True.")
+
 
     args = parser.parse_args()
 
     return args.case, args.nu, args.rho, args.dt, args.velocity_degree, args.pressure_degree, args.probe_frequency, \
-<<<<<<< HEAD
-           args.T, args.save_frequency, args.times_to_average, args.start_cycle, args.average_over_cycles
-=======
-           args.T, args.save_frequency, args.times_to_average, args.start_cycle, args.sample_step
->>>>>>> e150eba0
+           args.T, args.save_frequency, args.times_to_average, args.start_cycle, args.sample_step, \
+           args.average_over_cycles
 
 
 def epsilon(u):
