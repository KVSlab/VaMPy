import json
import pickle
from os import path, makedirs
from pprint import pprint

import numpy as np
from Probe import Probes
from Womersley import make_womersley_bcs, compute_boundary_geometry_acrn
from oasis.problems.NSfracStep import *

"""
Problem file for running CFD simulation in arterial models consisting of one inlet, and two or more outlets.
A Womersley velocity profile is applied at the inlet, and a flow split pressure condition is applied at the outlets,
following [1]. Flow rate for the inlet condition, and flow split values for the outlets are computed from the 
pre-processing script automatedPreProcessing.py. The simulation is run for two cycles (adjustable), but only the 
results/solutions from the second cycle are stored to avoid non-physiological effects from the first cycle.
One cardiac cycle is set to 0.951 s from [2], and scaled by a factor of 1000, hence all parameters are in [mm] or [ms].  

[1] Gin, Ron, Anthony G. Straatman, and David A. Steinman. "A dual-pressure boundary condition for use in simulations 
    of bifurcating conduits." J. Biomech. Eng. 124.5 (2002): 617-619. 
[2] Hoi, Yiemeng, et al. "Characterization of volumetric flow rate waveforms at the carotid bifurcations of older 
    adults." Physiological measurement 31.3 (2010): 291.
"""

# FEniCS specific command to control the desired level of logging, here set to critical errors
set_log_level(50)


def problem_parameters(commandline_kwargs, NS_parameters, NS_expressions, **NS_namespace):
    if "restart_folder" in commandline_kwargs.keys():
        restart_folder = commandline_kwargs["restart_folder"]
        f = open(path.join(restart_folder, 'params.dat'), 'rb')
        NS_parameters.update(pickle.load(f))
        NS_parameters['restart_folder'] = restart_folder
    else:
        # Parameters are in mm and ms
        cardiac_cycle = 951
        number_of_cycles = 2

        NS_parameters.update(
            # Fluid parameters
            nu=3.3018e-3,  # Kinematic viscosity: 0.0035 Pa-s / 1060 kg/m^3 = 3.3018E-6 m^2/s = 3.3018-3 mm^2/ms
            # Geometry parameters
            id_in=[],  # Inlet boundary ID
            id_out=[],  # Outlet boundary IDs
            area_ratio=[],  # Area ratio for the flow outlets
            area_inlet=[],  # Area of inlet in [mm^2]
            # Simulation parameters
            cardiac_cycle=cardiac_cycle,  # Duration of cardiac cycle [ms]
            T=cardiac_cycle * number_of_cycles,  # Simulation end time [ms]
            dt=0.0951,  # Time step size [ms]
            dump_probe_frequency=100,  # Dump frequency for sampling velocity & pressure at probes along the centerline
            save_solution_frequency=5,  # Save frequency for velocity and pressure field
            save_solution_after_cycle=1,  # Store solution after 1 cardiac cycle
            # Oasis specific parameters
            checkpoint=500,  # Checkpoint frequency
            print_intermediate_info=100,  # Frequency for printing solver statistics
            folder="results_artery",  # Preferred results folder name
            mesh_path=commandline_kwargs["mesh_path"],  # Path to the mesh
            # Solver parameters
            velocity_degree=1,  # Polynomial order of finite element for velocity. Normally linear (1) or quadratic (2)
            pressure_degree=1,  # Polynomial order of finite element for pressure. Normally linear (1)
            use_krylov_solvers=True,
            krylov_solvers=dict(monitor_convergence=False)
        )

    mesh_file = NS_parameters["mesh_path"].split("/")[-1]
    case_name = mesh_file.split(".")[0]
    NS_parameters["folder"] = path.join(NS_parameters["folder"], case_name)

    if MPI.rank(MPI.comm_world) == 0:
        print("=== Starting simulation for case: {} ===".format(case_name))
        print("Running with the following parameters:")
        pprint(NS_parameters)


def mesh(mesh_path, **NS_namespace):
    # Read mesh and print mesh information
    mesh = Mesh(mesh_path)
    print_mesh_information(mesh)

    return mesh


def create_bcs(t, NS_expressions, V, Q, area_ratio, area_inlet, mesh, mesh_path, nu, id_in, id_out, pressure_degree,
               **NS_namespace):
    # Mesh function
    boundary = MeshFunction("size_t", mesh, mesh.geometry().dim() - 1, mesh.domains())

    # Read case parameters
    info = mesh_path.split(".xml")[0] + "_info.json"
    with open(info) as f:
        info = json.load(f)

    id_in[:] = info['inlet_id']
    id_out[:] = info['outlet_ids']
    id_wall = min(id_in + id_out) - 1

    Q_mean = info['mean_flow_rate']

    area_ratio[:] = info['area_ratio']
    area_inlet.append(info['inlet_area'])

    # Load normalized time and flow rate values
    t_values, Q_ = np.loadtxt(path.join(path.dirname(path.abspath(__file__)), "ICA_values")).T
    Q_values = Q_mean * Q_  # Specific flow rate = Normalized flow wave form * Prescribed flow rate
    t_values *= 1000  # Scale time in normalised flow wave form to [ms]
    tmp_area, tmp_center, tmp_radius, tmp_normal = compute_boundary_geometry_acrn(mesh, id_in[0], boundary)

    # Create Womersley boundary condition at inlet
    inlet = make_womersley_bcs(t_values, Q_values, mesh, nu, tmp_area, tmp_center, tmp_radius, tmp_normal,
                               V.ufl_element())
    NS_expressions["inlet"] = inlet

    # Initialize inlet expressions with initial time
    for uc in inlet:
        uc.set_t(t)

    # Create pressure boundary condition
    area_out = []
    for i, ind in enumerate(id_out):
        dsi = ds(ind, domain=mesh, subdomain_data=boundary)
        area_out.append(assemble(Constant(1.0, name="one") * dsi))

    bc_p = []
    if MPI.rank(MPI.comm_world) == 0:
        print("=== Initial pressure and area fraction ===")
    for i, ID in enumerate(id_out):
        p_initial = area_out[i] / sum(area_out)
        outflow = Expression("p", p=p_initial, degree=pressure_degree)
        bc = DirichletBC(Q, outflow, boundary, ID)
        bc_p.append(bc)
        NS_expressions[ID] = outflow
        if MPI.rank(MPI.comm_world) == 0:
            print(("Boundary ID={:d}, pressure: {:0.6f}, area fraction: {:0.4f}".format(ID, p_initial, area_ratio[i])))

    # No slip condition at wall
    wall = Constant(0.0)

    # Create Boundary conditions for the velocity
    bc_wall = DirichletBC(V, wall, boundary, id_wall)
    bc_inlet = [DirichletBC(V, inlet[i], boundary, id_in[0]) for i in range(3)]

    # Return boundary conditions in dictionary
    return dict(u0=[bc_inlet[0], bc_wall],
                u1=[bc_inlet[1], bc_wall],
                u2=[bc_inlet[2], bc_wall],
                p=bc_p)


# Oasis hook called before simulation start
def pre_solve_hook(mesh, V, Q, newfolder, mesh_path, restart_folder, velocity_degree, cardiac_cycle,
                   save_solution_after_cycle, dt, **NS_namespace):
    # Mesh function
    boundary = MeshFunction("size_t", mesh, mesh.geometry().dim() - 1, mesh.domains())

    # Create point for evaluation
    n = FacetNormal(mesh)
    eval_dict = {}
    rel_path = mesh_path.split(".xml")[0] + "_probe_point"
    probe_points = np.load(rel_path, encoding='latin1', fix_imports=True, allow_pickle=True)

    # Store points file in checkpoint
    if MPI.rank(MPI.comm_world) == 0:
        probe_points.dump(path.join(newfolder, "Checkpoint", "points"))

    eval_dict["centerline_u_x_probes"] = Probes(probe_points.flatten(), V)
    eval_dict["centerline_u_y_probes"] = Probes(probe_points.flatten(), V)
    eval_dict["centerline_u_z_probes"] = Probes(probe_points.flatten(), V)
    eval_dict["centerline_p_probes"] = Probes(probe_points.flatten(), Q)

    if restart_folder is None:
        # Get files to store results
        files = get_file_paths(newfolder)
        NS_parameters.update(dict(files=files))
    else:
        files = NS_namespace["files"]

    # Save mesh as HDF5 file for post processing
    with HDF5File(MPI.comm_world, files["mesh"], "w") as mesh_file:
        mesh_file.write(mesh, "mesh")

    # Create vector function for storing velocity
    Vv = VectorFunctionSpace(mesh, "CG", velocity_degree)
    U = Function(Vv)
    u_mean = Function(Vv)
    u_mean0 = Function(V)
    u_mean1 = Function(V)
    u_mean2 = Function(V)

    # Tstep when solutions for post processing should start being saved
    save_solution_at_tstep = int(cardiac_cycle * save_solution_after_cycle / dt)

    return dict(eval_dict=eval_dict, boundary=boundary, n=n, U=U, u_mean=u_mean, u_mean0=u_mean0, u_mean1=u_mean1,
                u_mean2=u_mean2, save_solution_at_tstep=save_solution_at_tstep)


# Oasis hook called after each time step
def temporal_hook(u_, p_, mesh, tstep, dump_probe_frequency, eval_dict, newfolder, id_in, id_out, boundary, n,
                  save_solution_frequency, NS_parameters, NS_expressions, area_ratio, t, save_solution_at_tstep,
                  U, area_inlet, nu, u_mean0, u_mean1, u_mean2, **NS_namespace):
    # Update boundary condition to current time
    for uc in NS_expressions["inlet"]:
        uc.set_t(t)

    # Compute flux and update pressure condition
    if tstep > 2:
        Q_ideals, Q_in, Q_outs = update_pressure_condition(NS_expressions, area_ratio, boundary, id_in, id_out, mesh, n,
                                                           tstep, u_)

    # Compute flow rates and updated pressure at outlets, and mean velocity and Reynolds number at inlet
    if MPI.rank(MPI.comm_world) == 0 and tstep % 10 == 0:
        U_mean = Q_in / area_inlet[0]
        diam_inlet = np.sqrt(4 * area_inlet[0] / np.pi)
        Re = U_mean * diam_inlet / nu
        print("=" * 10, "Time step " + str(tstep), "=" * 10)
        print("Sum of Q_out = {:0.4f}, Q_in = {:0.4f}, mean velocity (inlet): {:0.4f}, Reynolds number (inlet): {:0.4f}"
              .format(sum(Q_outs), Q_in, U_mean, Re))
        for i, out_id in enumerate(id_out):
            print(("For outlet with boundary ID={:d}: target flow rate: {:0.4f} mL/s, " +
                   "computed flow rate: {:0.4f} mL/s, pressure updated to: {:0.4f}")
                  .format(out_id, Q_ideals[i], Q_outs[i], NS_expressions[out_id].p))
        print()

    # Sample velocity and pressure in points/probes
    eval_dict["centerline_u_x_probes"](u_[0])
    eval_dict["centerline_u_y_probes"](u_[1])
    eval_dict["centerline_u_z_probes"](u_[2])
    eval_dict["centerline_p_probes"](p_)

    # Store sampled velocity and pressure
    if tstep % dump_probe_frequency == 0:
        # Save variables along the centerline for CFD simulation
        # diagnostics and light-weight post processing
        filepath = path.join(newfolder, "Probes")
        if MPI.rank(MPI.comm_world) == 0:
            if not path.exists(filepath):
                makedirs(filepath)

        arr_u_x = eval_dict["centerline_u_x_probes"].array()
        arr_u_y = eval_dict["centerline_u_y_probes"].array()
        arr_u_z = eval_dict["centerline_u_z_probes"].array()
        arr_p = eval_dict["centerline_p_probes"].array()

        # Dump stats
        if MPI.rank(MPI.comm_world) == 0:
            arr_u_x.dump(path.join(filepath, "u_x_%s.probes" % str(tstep)))
            arr_u_y.dump(path.join(filepath, "u_y_%s.probes" % str(tstep)))
            arr_u_z.dump(path.join(filepath, "u_z_%s.probes" % str(tstep)))
            arr_p.dump(path.join(filepath, "p_%s.probes" % str(tstep)))

        # Clear stats
        MPI.barrier(MPI.comm_world)
        eval_dict["centerline_u_x_probes"].clear()
        eval_dict["centerline_u_y_probes"].clear()
        eval_dict["centerline_u_z_probes"].clear()
        eval_dict["centerline_p_probes"].clear()

    # Save velocity and pressure for post processing
    if tstep % save_solution_frequency == 0 and tstep >= save_solution_at_tstep:
        # Assign velocity components to vector solution
        assign(U.sub(0), u_[0])
        assign(U.sub(1), u_[1])
        assign(U.sub(2), u_[2])

        # Get save paths
        files = NS_parameters['files']
        p_path = files['p']
        u_path = files['u']
        file_mode = "w" if not path.exists(p_path) else "a"

        # Save pressure
        viz_p = HDF5File(MPI.comm_world, p_path, file_mode=file_mode)
        viz_p.write(p_, "/pressure", tstep)
        viz_p.close()

        # Save velocity
        viz_u = HDF5File(MPI.comm_world, u_path, file_mode=file_mode)
        viz_u.write(U, "/velocity", tstep)
        viz_u.close()

        # Accumulate velocity
        u_mean0.vector().axpy(1, u_[0].vector())
        u_mean1.vector().axpy(1, u_[1].vector())
        u_mean2.vector().axpy(1, u_[2].vector())


# Oasis hook called after the simulation has finished
def theend_hook(u_mean, u_mean0, u_mean1, u_mean2, T, dt, save_solution_at_tstep, save_solution_frequency,
                **NS_namespace):
    # get the file path
    files = NS_parameters['files']
    u_mean_path = files["u_mean"]

    # divide the accumlated veloicty by the number of steps
    NumTStepForAverage = (T / dt - save_solution_at_tstep) / save_solution_frequency + 1
    u_mean0.vector()[:] = u_mean0.vector()[:] / NumTStepForAverage
    u_mean1.vector()[:] = u_mean1.vector()[:] / NumTStepForAverage
    u_mean2.vector()[:] = u_mean2.vector()[:] / NumTStepForAverage

    assign(u_mean.sub(0), u_mean0)
    assign(u_mean.sub(1), u_mean1)
    assign(u_mean.sub(2), u_mean2)

    # Save u_mean
    with HDF5File(MPI.comm_world, u_mean_path, "w") as u_mean_file:
        u_mean_file.write(u_mean, "u_mean")


def beta(err, p):
    """
<<<<<<< HEAD
    Adjusted choice of beta from
    Gin and Steinman et al., A Dual-Pressure Boundary Condition doi:10.1115/1.1504446
=======
    Adjusted choice of beta for the dual-pressure boundary condition.
>>>>>>> 0c234d9c
    Ramped up to desired value if flow rate error (err) increases

    Args:
        err (float): Flow split error
        p (float): Pressure value

    Returns:
        beta (float): Variable factor in flow split method
    """
    if p < 0:
        if err >= 0.1:
            return 0.5
        else:
            return 1 - 5 * err ** 2
    else:
        if err >= 0.1:
            return 1.5
        else:
            return 1 + 5 * err ** 2


def update_pressure_condition(NS_expressions, area_ratio, boundary, id_in, id_out, mesh, n, tstep, u_):
    """
    Use a dual-pressure boundary condition as pressure condition at outlet.
    """
    Q_in = abs(assemble(dot(u_, n) * ds(id_in[0], domain=mesh, subdomain_data=boundary)))
    Q_outs = []
    Q_ideals = []
    for i, out_id in enumerate(id_out):
        Q_out = abs(assemble(dot(u_, n) * ds(out_id, domain=mesh, subdomain_data=boundary)))
        Q_outs.append(Q_out)

        Q_ideal = area_ratio[i] * Q_in
        Q_ideals.append(Q_ideal)

        p_old = NS_expressions[out_id].p

        R_optimal = area_ratio[i]
        R_actual = Q_out / Q_in

        M_err = abs(R_optimal / R_actual)
        R_err = abs(R_optimal - R_actual)

        if p_old < 0:
            E = 1 + R_err / R_optimal
        else:
            E = -1 * (1 + R_err / R_optimal)

        # 1) Linear update to converge first 100 tsteps of first cycle
        delta = (R_optimal - R_actual) / R_optimal
        if tstep < 100:
            h = 0.1
            if p_old > 1 and delta < 0:
                NS_expressions[out_id].p = p_old
            else:
                NS_expressions[out_id].p = p_old * (1 - delta * h)

        # 2) Dual pressure BC
        else:
            if p_old > 2 and delta < 0:
                NS_expressions[out_id].p = p_old
            else:
                NS_expressions[out_id].p = p_old * beta(R_err, p_old) * M_err ** E

    return Q_ideals, Q_in, Q_outs


def print_mesh_information(mesh):
    comm = MPI.comm_world
    local_xmin = mesh.coordinates()[:, 0].min()
    local_xmax = mesh.coordinates()[:, 0].max()
    local_ymin = mesh.coordinates()[:, 1].min()
    local_ymax = mesh.coordinates()[:, 1].max()
    local_zmin = mesh.coordinates()[:, 2].min()
    local_zmax = mesh.coordinates()[:, 2].max()
    xmin = comm.gather(local_xmin, 0)
    xmax = comm.gather(local_xmax, 0)
    ymin = comm.gather(local_ymin, 0)
    ymax = comm.gather(local_ymax, 0)
    zmin = comm.gather(local_zmin, 0)
    zmax = comm.gather(local_zmax, 0)

    local_num_cells = mesh.num_cells()
    local_num_edges = mesh.num_edges()
    local_num_faces = mesh.num_faces()
    local_num_facets = mesh.num_facets()
    local_num_vertices = mesh.num_vertices()
    num_cells = comm.gather(local_num_cells, 0)
    num_edges = comm.gather(local_num_edges, 0)
    num_faces = comm.gather(local_num_faces, 0)
    num_facets = comm.gather(local_num_facets, 0)
    num_vertices = comm.gather(local_num_vertices, 0)
    volume = assemble(Constant(1) * dx(mesh))

    if MPI.rank(MPI.comm_world) == 0:
        print("=== Mesh information ===")
        print("X range: {} to {} (delta: {:.4f})".format(min(xmin), max(xmax), max(xmax) - min(xmin)))
        print("Y range: {} to {} (delta: {:.4f})".format(min(ymin), max(ymax), max(ymax) - min(ymin)))
        print("Z range: {} to {} (delta: {:.4f})".format(min(zmin), max(zmax), max(zmax) - min(zmin)))
        print("Number of cells: {}".format(sum(num_cells)))
        print("Number of cells per processor: {}".format(int(np.mean(num_cells))))
        print("Number of edges: {}".format(sum(num_edges)))
        print("Number of faces: {}".format(sum(num_faces)))
        print("Number of facets: {}".format(sum(num_facets)))
        print("Number of vertices: {}".format(sum(num_vertices)))
        print("Volume: {:.4f}".format(volume))
        print("Number of cells per volume: {:.4f}".format(sum(num_cells) / volume))


def get_file_paths(folder):
    # Create folder where data and solutions (velocity, mesh, pressure) is stored
    common_path = path.join(folder, "Solutions")
    if MPI.rank(MPI.comm_world) == 0:
        if not path.exists(common_path):
            makedirs(common_path)

    file_p = path.join(common_path, "p.h5")
    file_u = path.join(common_path, "u.h5")
    file_u_mean = path.join(common_path, "u_mean.h5")
    file_mesh = path.join(common_path, "mesh.h5")
    files = {"u": file_u, "u_mean": file_u_mean, "p": file_p, "mesh": file_mesh}

    return files<|MERGE_RESOLUTION|>--- conflicted
+++ resolved
@@ -309,12 +309,7 @@
 
 def beta(err, p):
     """
-<<<<<<< HEAD
-    Adjusted choice of beta from
-    Gin and Steinman et al., A Dual-Pressure Boundary Condition doi:10.1115/1.1504446
-=======
     Adjusted choice of beta for the dual-pressure boundary condition.
->>>>>>> 0c234d9c
     Ramped up to desired value if flow rate error (err) increases
 
     Args:
